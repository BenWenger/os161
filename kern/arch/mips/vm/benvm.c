/*
 * Copyright (c) 2000, 2001, 2002, 2003, 2004, 2005, 2008, 2009
 *	The President and Fellows of Harvard College.
 *
 * Redistribution and use in source and binary forms, with or without
 * modification, are permitted provided that the following conditions
 * are met:
 * 1. Redistributions of source code must retain the above copyright
 *    notice, this list of conditions and the following disclaimer.
 * 2. Redistributions in binary form must reproduce the above copyright
 *    notice, this list of conditions and the following disclaimer in the
 *    documentation and/or other materials provided with the distribution.
 * 3. Neither the name of the University nor the names of its contributors
 *    may be used to endorse or promote products derived from this software
 *    without specific prior written permission.
 *
 * THIS SOFTWARE IS PROVIDED BY THE UNIVERSITY AND CONTRIBUTORS ``AS IS'' AND
 * ANY EXPRESS OR IMPLIED WARRANTIES, INCLUDING, BUT NOT LIMITED TO, THE
 * IMPLIED WARRANTIES OF MERCHANTABILITY AND FITNESS FOR A PARTICULAR PURPOSE
 * ARE DISCLAIMED.  IN NO EVENT SHALL THE UNIVERSITY OR CONTRIBUTORS BE LIABLE
 * FOR ANY DIRECT, INDIRECT, INCIDENTAL, SPECIAL, EXEMPLARY, OR CONSEQUENTIAL
 * DAMAGES (INCLUDING, BUT NOT LIMITED TO, PROCUREMENT OF SUBSTITUTE GOODS
 * OR SERVICES; LOSS OF USE, DATA, OR PROFITS; OR BUSINESS INTERRUPTION)
 * HOWEVER CAUSED AND ON ANY THEORY OF LIABILITY, WHETHER IN CONTRACT, STRICT
 * LIABILITY, OR TORT (INCLUDING NEGLIGENCE OR OTHERWISE) ARISING IN ANY WAY
 * OUT OF THE USE OF THIS SOFTWARE, EVEN IF ADVISED OF THE POSSIBILITY OF
 * SUCH DAMAGE.
 */

#include <types.h>
#include <kern/errno.h>
#include <lib.h>
#include <spl.h>
#include <spinlock.h>
#include <proc.h>
#include <current.h>
#include <mips/tlb.h>
#include <addrspace.h>
#include <vm.h>

/*
    So I'm using two different kinds of "pages tables".  One to keep track of which physical
    pages have been allocated, and one to keep track of virtual->physical address translations.
    
    ----- PHYSICAL MEMORY ALLOCATION -----
    
    The physical allocation page table is minimalistic, with page of physical memory being
    represented as a single bit.  0 if the page is available/unused, 1 if allocated.  This
    page table is a fixed size depenging on how much physical memory is available, and needs to
    be as large as is necessary to represent all of physical memory (minus the space needed for
    itself, which realistically will only be a few pages).
    
    ----- V->P MAPPING -----
    
    The virtual->physical page table is a bit more complicated.  The idea behind this table is
    that each virtual address will have a single entry that is 4 bytes (size of a pointer).
    This pointer will be the physical page that is assigned to that virtual page, with the low
    bits being used for special flags (see below).
    
    Since using a flat 4 bytes for all virtual pages would be excessive and a waste of space, the
    v->p page table is tiered.  There are one or more 'secondary' page tables which are as
    described above.  Secondary page tables are 1 page in size (4K).  Which means they can hold
    the page table entries for 1K v->p page mappings.... which effectively means one secondary
    page table is enough to address 4MB of virtual memory.
    
    There is then a 'master' page table which is structured the same, but each pointer represents
    a 4MB block, and points to the physical table that has the secondary page table for that block.
    
    So those "special flags" I mentioned....   kmalloc will request X number of pages, and when freed,
    it will expect all those pages to be deallocated, but it will not keep track of how many pages
    you're supposed to free.  It expects us to keep track of that and manage it.  So I keep track
    of this with flags!
    
    The VTBL_FIRST flag will be set if this page is the first page of an allocation.  When free is
    called, this flag MUST be set for the page given (otherwise they gave you a bad address).  The
    deallocator will then free THAT page, and every allocated page after it that does NOT have the
    flag set.  So it'll loop freeing pages until it hits an unallocated page, or a 'KVTBL_FIRST'
    page.
    
    
    Lastly, there is one page table for the kernel, and one page table for each user process.  Woo
    
*/

#define             NUMPAGES_PER_TABLE      (PAGE_SIZE / sizeof(paddr_t))
#define             MAX_ADDRESSABLE_PAGES   (0x10000)

#define             STACKPAGECOUNT      16  // number of pages allocated for user program stacks (cannot really grow)
//#define             HEAPPAGECOUNT       8   // number of pages allocated for the user heap (can grow as needed)

#define             DIRECTMEM_SIZE      (MIPS_KSEG1 - MIPS_KSEG0)   // number of bytes that can be directly accessed via KSEG0

static struct spinlock memSpinlock = SPINLOCK_INITIALIZER;

// Physical memory tracking!
static vaddr_t      physTblVaddr = 0;       // the vaddr of the physical memory allocation table
static paddr_t      physMemStart = 0;       // the start of usable physical memory (minus what is needed for this table)
static size_t       physPageCount = 0;      // total number of allocatable physical memory pages (minus this table)
static size_t       userNextPhysPage = 0;   // the next physical page index to examine when looking for user allocations
static size_t       kernNextPhysPage = 0;   // the next physical page index to examine when looking for kernel allocations
                                            
static vaddr_t      kernNextVirtualBlock = 0;   // the next virtual address to allocate for kernel memory

// Kernel virtual memory

static vaddr_t      vKernelMasterPT = 0;    // Virtual address of the Kernel's master page table


#define             PHYS_TBL        ((size_t*)physTblVaddr)
#define             NO_BLOCK_AVAIL  (~((size_t)0))


static inline void vmLock()
{
    spinlock_acquire(&memSpinlock);
}

static inline void vmUnlock()
{
    spinlock_release(&memSpinlock);
}


////////////////////////////////////

static inline int isPhysMemAvailable(size_t page)
{
    if(page >= physPageCount)
        return 0;
    
    return !( PHYS_TBL[page >> 5] & (1<<(page&31)) );
}

static inline void allocatePhysMemPage(size_t page)
{
    KASSERT( isPhysMemAvailable(page) );
    
    PHYS_TBL[page >> 5] |= 1<<(page&31);
}

static inline void freePhysMemPage(size_t page)
{
    KASSERT( page < physPageCount );
    KASSERT( !isPhysMemAvailable(page) );
    
    PHYS_TBL[page >> 5] &= ~(1<<(page&31));
}

static void freeDirectMemPageByAddr(vaddr_t addr)
{
    KASSERT( addr >= MIPS_KSEG0 );
    KASSERT( addr < MIPS_KSEG1 );
    
    addr -= MIPS_KSEG0;             // convert to physical offset
    addr -= physMemStart;           // convert to offset to start of usable physical memory
    size_t page = addr / PAGE_SIZE; // convert to page number
    
    freePhysMemPage(page);
}

static void freePageTable(vaddr_t pagetable)
{
    KASSERT(pagetable != 0);
    vaddr_t* tbl = (vaddr_t*)(pagetable);
    
<<<<<<< HEAD
    vmLock();
    for(int i = 0; i < NUMPAGES_PER_TABLE; ++i)
=======
    for(size_t i = 0; i < NUMPAGES_PER_TABLE; ++i)
>>>>>>> 2aa1d2a4
    {
        if(tbl[i])
            freeDirectMemPageByAddr( tbl[i] );
    }
    freeDirectMemPageByAddr( pagetable );
    vmUnlock();
}

// returns 0 if the pages are not available
//  returns 1 if they're available but non-contiguous
//  returns 2 if available and contiguous
static int checkPhysMemPagesAvailable(size_t* firstpage, int npages)
{
    int contiguous = 1;
    size_t startpage = *firstpage;
    size_t pg = startpage;
    int found = 0;
    int wrapped = 0;
    while(1)
    {
        if( isPhysMemAvailable(pg) )
        {
            ++found;
            if(found == 1)
            {
                *firstpage = pg;
                contiguous = 1;
            }
            if(found >= npages)     break;
        }
        else
            contiguous = 0;
             
        ++pg;
        if(pg >= physPageCount)
        {
            wrapped = 1;
            pg = 0;
            contiguous = 0;
        }
        
        if(wrapped && pg == startpage)
            break;
    }
    
    if(found >= npages)     // we found enough!
        return contiguous + 1;
    else
        return 0;
}

static paddr_t* allocateNewSubPageTable()
{
    // we are only allocating one page, so just walk through the page table looking for
    //   any slot.  Note this MUST be placed in direct mem
    int ptblsize = (int)((physPageCount + 31) / 32);
    int i;
    for(i = 0; PHYS_TBL[i] == 0xFFFFFFFF; ++i)
    {
        if(i >= ptblsize)       return 0;       // no available pages
    }
    
    int j = 0;
    for(j = 0; PHYS_TBL[i] & (1<<j); ++j)   {}
    
    size_t page = (i * 32) + j;
    paddr_t addr = (page * PAGE_SIZE) + physMemStart;
    
    if(addr >= DIRECTMEM_SIZE)  return 0;       // no available space in direct mem
    
    // take this page!
    PHYS_TBL[i] |= (1<<j);
    
    paddr_t* ptr = (paddr_t*)(PADDR_TO_KVADDR(addr));
    for(i = 0; i < (PAGE_SIZE/4); ++i)
        ptr[i] = 0;
    
    return ptr;
}

static void addEntryToPageTable( vaddr_t tableAddr, vaddr_t vaddr, paddr_t paddr, int flags )
{
    paddr_t** tbl = (paddr_t**)(tableAddr);
    size_t mn, sb;
    
    mn = (vaddr / PAGE_SIZE) / NUMPAGES_PER_TABLE;
    sb = (vaddr / PAGE_SIZE) % NUMPAGES_PER_TABLE;
    
    if(!tbl[mn])
    {
        tbl[mn] = allocateNewSubPageTable();
        KASSERT( tbl[mn] );                     // this probably shouldn't be a KASSERT since this is just an out of mem error, but whatever
    }
    
    tbl[mn][sb] = paddr | flags;
}

static size_t bindPhysicalToVirtual( vaddr_t masterTableAddr, size_t physPage, vaddr_t virtaddr, int npages, int flags )
{
    KASSERT(physPage < physPageCount);
    
    size_t forevercheck = physPage;
    flags |= VTBL_FIRST;
    
    while(npages > 0)
    {
        if(isPhysMemAvailable(physPage))
        {
            allocatePhysMemPage( physPage );
            addEntryToPageTable( masterTableAddr, virtaddr, ((physPage*PAGE_SIZE) + physMemStart), flags );
            --npages;
            virtaddr += PAGE_SIZE;
            flags &= ~VTBL_FIRST;
        }
    
        ++physPage;
        if(physPage >= physPageCount)
            physPage = 0;
        
        KASSERT( forevercheck != physPage || npages <= 0 );
    }
    
    return physPage;
}

static vaddr_t findContiguousVirtualBlock( vaddr_t masterTable, vaddr_t nextAddr, int npages, int user )
{
    vaddr_t addrOffset = (user ? MIPS_KUSEG : MIPS_KSEG2);
    size_t pgStart = (user ? 1 : 0);
    size_t pgCount = (user ? MIPS_KUSEG_PAGECOUNT : MIPS_KSEG2_PAGECOUNT);
    
    paddr_t** tbl = (paddr_t**)(masterTable);
    size_t mn, sb;
    
    // Walk through virtual memory to find an open slot
    
    size_t page = (nextAddr / PAGE_SIZE);
    size_t firstpage = page;
    int run = 0;
    int wrapped = 0;
    
    while(1)
    {
        mn = (page+run) / NUMPAGES_PER_TABLE;
        sb = (page+run) % NUMPAGES_PER_TABLE;
        
        if(!tbl[mn])
        {
            tbl[mn] = (paddr_t*)allocateNewSubPageTable();
            if(!tbl[mn])
                return 0;
        }
        
        if(tbl[mn][sb])     // occupied
        {
            page += run + 1;
            run = 0;
        }
        else
        {
            ++run;
            if(run >= npages)
                break;          // found it!
        }
        
        if(wrapped && (page+run) > firstpage)       // searched entire space, no available spot
            return 0;
        if(page+run >= pgCount)
        {
            wrapped = 1;
            page = pgStart;
            run = 0;
        }
    }
    
    // only exited the loop if we found a block.  That block is in 'page'
    return (vaddr_t)( (page*PAGE_SIZE) + addrOffset );
}

// actually do the physical memory allocation!!!
static vaddr_t doPhysicalPageAllocation( int npages, int user, vaddr_t masterPageTable, vaddr_t* nextVaddr, int flags, int forceVaddr )
{
    if(npages <= 0)
        return 0;
    
    vmLock();
    
    // first, find a contiguous block of virtual memory at which to put this allocation
    vaddr_t vad = findContiguousVirtualBlock( masterPageTable, *nextVaddr, npages, user );
    if(!vad)
    {
        vmUnlock();
        return 0;
    }
    if(forceVaddr && *nextVaddr != vad)
    {
        vmUnlock();
        return 0;
    }
    
    // next, see if we have 'npages' number of physical pages available
    size_t* phys = (user ? &userNextPhysPage : &kernNextPhysPage);
    int avail = checkPhysMemPagesAvailable( phys, npages );
    if(!avail)
    {
        vmUnlock();
        return 0;
    }
    
    // this can be direct memory if this is not a user allocation, if all blocks are contiguous,
    //    and if all blocks are in direct mem
    int isdirect = !user && (avail == 2)
                &&  ( ( (*phys + npages) * PAGE_SIZE) + physMemStart ) <= DIRECTMEM_SIZE;
                
    // if direct memory, we can use a direct vaddr
    if(isdirect)
        vad = PADDR_TO_KVADDR( (*phys * PAGE_SIZE) + physMemStart );
    
    *phys = bindPhysicalToVirtual( masterPageTable, *phys, vad, npages, flags );
    vmUnlock();
    
    return vad;
}

static paddr_t getPhysicalAddrFromPageTable( vaddr_t pagetable, vaddr_t vaddr )
{
    size_t mn, sb;
    paddr_t** tbl = (paddr_t**)(pagetable);
    
    vaddr /= PAGE_SIZE;
    mn = vaddr / NUMPAGES_PER_TABLE;
    sb = vaddr % NUMPAGES_PER_TABLE;
    
    if(!tbl[mn])        return 0;
    return tbl[mn][sb] & PAGE_FRAME;
}

////////////////////////////////////
////////////////////////////////////
////////////////////////////////////

void
vm_bootstrap(void)
{
    paddr_t lomem, himem;
    size_t ptblsize;
    
    //  This should only be called once at startup
    KASSERT( vKernelMasterPT == 0 );
    
    //  Get how much RAM we have to work with
    ram_getsize( &lomem, &himem );
    KASSERT( (lomem & PAGE_FRAME) == lomem );
    KASSERT( (himem & PAGE_FRAME) == himem );
    
    physPageCount = (himem - lomem) / PAGE_SIZE;
    KASSERT( physPageCount > 1 );
    
    // how many pages does our phys page table need to be?
    ptblsize = (physPageCount + 7) / 8;                 // number of bytes we need
    ptblsize = (ptblsize + PAGE_SIZE - 1) / PAGE_SIZE;  // number of pages we need
    ++ptblsize;             // add an extra page for the kernel master page table
    
    KASSERT( ptblsize > 1 );
    KASSERT( ptblsize < physPageCount );
    
    // All of the phys page table NEEDS to be in direct memory -- fuggit, I don't want to swap
    //   and maintain page tables for this
    physMemStart = lomem + (ptblsize * PAGE_SIZE);
    KASSERT( physMemStart <= DIRECTMEM_SIZE );
    
    physPageCount -= ptblsize;
    physTblVaddr = PADDR_TO_KVADDR(lomem);
    
    ///////////////////////
    //  Now that the phys allocation table is reserved, zero it out so all pages are available
	bzero((void*)physTblVaddr, ptblsize * PAGE_SIZE);
    
    // I cheated a bit and took an extra page.  Make that page our kernel master page table
    vKernelMasterPT = PADDR_TO_KVADDR(physMemStart - PAGE_SIZE);
    
    /////////////////////
    //  lastly, set up next page counters
    kernNextPhysPage = 0;
    userNextPhysPage = (physPageCount / 8);    // kind of arbitrary
    
    kernNextVirtualBlock = MIPS_KSEG2;
}

/* Allocate/free some kernel-space virtual pages */
vaddr_t 
alloc_kpages(int npages)
{
    return doPhysicalPageAllocation( npages, 0, vKernelMasterPT, &kernNextPhysPage, VTBL_READ | VTBL_WRITE | VTBL_EXEC, 0 );
}

void 
free_kpages(vaddr_t addr)
{
    KASSERT( (addr & PAGE_FRAME) == addr );
    
    paddr_t** tbl = (paddr_t**)vKernelMasterPT;
    size_t page = (addr / PAGE_SIZE);
    size_t mn, sb;
    size_t physpage;
    
    int first = 0;
    
    vmLock();
    while(page < MAX_ADDRESSABLE_PAGES)
    {
        mn = page / NUMPAGES_PER_TABLE;
        sb = page % NUMPAGES_PER_TABLE;
        
        if(tbl[mn] && (tbl[mn][sb] & VTBL_FIRST))
        {
            if(!first)
                break;          // this is a different allocated block.  We're done
        }
        else if(first)
        {
            KASSERT(0);         // They gave us a bad address to free!
        }
        first = 0;
        
        // if we made it here, if this page is allocated we need to free it
        if(!tbl[mn])            break;  // not allocated
        if(!tbl[mn][sb])        break;  // not allocated
        
        // If we made it here, it IS allocated and we need to free it
        physpage = (tbl[mn][sb] - physMemStart) / PAGE_SIZE;
        freePhysMemPage(physpage);
        tbl[mn][sb] = 0;
        page++;
        
        //  TODO - maybe remove this page from the TLB??
    }
    vmUnlock();
}

void
vm_tlbshootdown_all(void)
{
    panic("TLB Shootdowns are not supported!");
}

void
vm_tlbshootdown(const struct tlbshootdown *ts)
{
    (void)ts;
    panic("TLB Shootdowns are not supported!");
}

int
vm_fault(int faulttype, vaddr_t faultaddress)
{
    size_t vpage = faultaddress / PAGE_SIZE;
    size_t mn, sb;
    paddr_t phys = 0;
	struct addrspace *as;
    uint32_t elo, ehi;
    int spl;
    
    if(faulttype == VM_FAULT_READONLY)
        return EFAULT;
    /*
    TODO - users can only access user mem and kernel can only
    access kernel mem?  Not sure that's right.
    if(!curproc && faultaddress < MIPS_KSEG0)
        return EFAULT;
    if(curproc && faultaddress >= MIPS_KSEG0)
        return EFAULT;
    */
    
    paddr_t** tbl = (paddr_t**)vKernelMasterPT;
    
    int allowwriting = 1;
    if(curproc)
    {
        as = curproc_getas();
        KASSERT(as != 0);
        
        tbl = (paddr_t**)as->vPageTable;
        allowwriting = as->isLoading;
    }
    
    mn = vpage / NUMPAGES_PER_TABLE;
    sb = vpage % NUMPAGES_PER_TABLE;
    phys = 0;
    vmLock();
    if(tbl[mn])
    {
        phys = tbl[mn][sb];
    }
    vmUnlock();
    
    if(phys & VTBL_WRITE)
        allowwriting = 1;
    
    // if we are writing, the page we're accessing must be writable
    if( (faulttype == VM_FAULT_WRITE) && !allowwriting )
        return EFAULT;
    
    // OK!  All is good to put this freaking page in!
    ehi = faultaddress & PAGE_FRAME;
    elo = (phys & PAGE_FRAME) | TLBLO_VALID;
    if(allowwriting)
        elo |= TLBLO_DIRTY;
    
	spl = splhigh();
    tlb_random(ehi, elo);
	splx(spl);
    
    return 0;
}

static void as_initializeSegment( struct addrspace_segment* seg )
{
    seg->vAddr = 0;
    seg->nPages = 0;
    seg->refCount = 1;
    seg->flags = VTBL_READ | VTBL_WRITE;
    spinlock_init( &seg->refSpin );
}

static void as_freeVirtBlock( vaddr_t pagetable, struct addrspace_segment* seg, int should_free_phys_mem )
{
    paddr_t** tbl = (paddr_t**)pagetable;
    
    size_t page = seg->vAddr / PAGE_SIZE;
    size_t mn, sb;
    vmLock();
    for(int i = 0; i < seg->nPages; ++i)
    {
        mn = (page+i) / NUMPAGES_PER_TABLE;
        sb = (page+i) % NUMPAGES_PER_TABLE;
        
        KASSERT(tbl[mn]);
        KASSERT(tbl[mn][sb]);
        
        if(should_free_phys_mem)
            freePhysMemPage( (tbl[mn][sb] - physMemStart) / PAGE_SIZE );
        tbl[mn][sb] = 0;
    }
    vmUnlock();
}

static void as_destroySegment( vaddr_t pagetable, struct addrspace_segment* seg, int should_kfree )
{
    size_t refcount;
    
    spinlock_acquire( &seg->refSpin );
    seg->refCount--;
    refcount = seg->refCount;
    spinlock_release( &seg->refSpin );
    
    as_freeVirtBlock( pagetable, seg, refcount == 0 );
    
    if(refcount == 0)
    {
        spinlock_cleanup( &seg->refSpin );
        if(should_kfree)
            kfree(seg);
    }
}

static int deepcopy_as_segment( vaddr_t dstpagetable, struct addrspace_segment* dst, vaddr_t srcpagetable, struct addrspace_segment* src )
{
    if(src->nPages < 1)
        return 1;
    
    vaddr_t tmp = src->vAddr;
    vaddr_t vaddr = doPhysicalPageAllocation( src->nPages, 1, dstpagetable, &tmp, src->flags, 1 );
    if(vaddr != src->vAddr)
        return 1;
    
    dst->vAddr = vaddr;
    dst->nPages = src->nPages;
    dst->refCount = 1;
    dst->flags = src->flags;
    
    vmLock();
    int spl = splhigh();
    
    uint32_t dstlo, srclo;
    uint32_t dsthi = MIPS_KSEG2;
    uint32_t srchi = MIPS_KSEG2 + PAGE_SIZE;
    
    for(int page = 0; page < src->nPages; page++)
    {
        tmp = vaddr + (page * PAGE_SIZE);
        srclo = getPhysicalAddrFromPageTable( srcpagetable, tmp ) | TLBLO_VALID;
        dstlo = getPhysicalAddrFromPageTable( dstpagetable, tmp ) | TLBLO_VALID | TLBLO_DIRTY;
        
        tlb_write(dsthi, dstlo, 0);
        tlb_write(srchi, srclo, 1);
        
        memmove((void *)dsthi, (const void *)srchi, PAGE_SIZE);
    }
    
    tlb_write(TLBHI_INVALID(0), TLBLO_INVALID(), 0);
    tlb_write(TLBHI_INVALID(1), TLBLO_INVALID(), 1);
    
    splx(spl);
    vmUnlock();
    
    return 0;
}

static void copyPageTableMapping( paddr_t** dst, paddr_t** src, vaddr_t addr, int pages )
{
    addr /= PAGE_SIZE;
    size_t mn, sb;
    
    vmLock();
    for(int i = 0; i < pages; ++i)
    {
        mn = (addr + i) / NUMPAGES_PER_TABLE;
        sb = (addr + i) % NUMPAGES_PER_TABLE;
        
        if(!dst[mn])        dst[mn] = allocateNewSubPageTable();
        
        dst[mn][sb] = src[mn][sb];
    }
    vmUnlock();
}

static int shallowcopy_as_segment( vaddr_t dstpagetable, struct addrspace_segment** dst, vaddr_t srcpagetable, struct addrspace_segment* src )
{
    struct addrspace_segment* seg;
    
    if(src->flags & VTBL_WRITE)
    {
        seg = kmalloc( sizeof(struct addrspace_segment) );
        if(!seg) return 1;
        
        as_initializeSegment(seg);
        
        if(deepcopy_as_segment(dstpagetable, seg, srcpagetable, src))
        {
            as_destroySegment(dstpagetable, seg, 1);
            return 1;
        }
    }
    else
    {
        spinlock_acquire(&src->refSpin);
        src->refCount++;
        spinlock_release(&src->refSpin);
        seg = src;
        
        // still need to populate dst's page table
        copyPageTableMapping( (paddr_t**)(dstpagetable), (paddr_t**)(srcpagetable), src->vAddr, src->nPages );
    }
    
    *dst = seg;
    return 0;
}

struct addrspace *
as_create(void)
{
    struct addrspace* as = kmalloc( sizeof(struct addrspace) );
    if(!as)
        return 0;
    
    as->segments = kmalloc( sizeof(struct addrspace_segment*) * 4 );
    if(!as->segments) {
        kfree(as);
        return 0;
    }
    
    vmLock();
    as->vPageTable = (vaddr_t)(allocateNewSubPageTable());
    vmUnlock();
    if(!as->vPageTable) {
        kfree(as->segments);
        kfree(as);
        return 0;
    }
    
    // all memory allocated!
    as_initializeSegment(&as->stackSeg);
    as->segCount = 0;
    as->segSize = 4;
    as->nextVAddr = 10 * PAGE_SIZE;
    as->isLoading = 0;
    
    return as;
}

void
as_destroy(struct addrspace *as)
{
    KASSERT(as != 0);
    size_t i;
    as_destroySegment( as->vPageTable, &as->stackSeg, 0 );
    for(i = 0; i < as->segCount; ++i)
    {
        as_destroySegment( as->vPageTable, as->segments[i], 1 );
    }
    
    freePageTable(as->vPageTable);
    
    kfree(as->segments);
    kfree(as);
}

int
as_copy(struct addrspace *old, struct addrspace **ret)
{
    size_t i;
    KASSERT(old != 0);
    KASSERT(ret != 0);
    
    struct addrspace* as = kmalloc(sizeof(struct addrspace));
    if(!as)
        return ENOMEM;
    
    as->segCount = 0;
    as->nextVAddr = old->nextVAddr;
    as->segSize = old->segCount;
    as->segments = kmalloc( sizeof(struct addrspace_segment*) * old->segCount );
    if(!as->segments) {
        kfree(as);
        return ENOMEM;
    }
    
    as_initializeSegment(&as->stackSeg);
    vmLock();
    as->vPageTable = (vaddr_t)(allocateNewSubPageTable());
    vmUnlock();
    if(!as->vPageTable)
        goto failure;
    
    if(deepcopy_as_segment(as->vPageTable, &as->stackSeg, old->vPageTable, &old->stackSeg))
        goto failure;
    
    for(i = 0; i < old->segCount; ++i)
    {
        if(shallowcopy_as_segment(as->vPageTable, &as->segments[i], old->vPageTable, old->segments[i]))
            goto failure;
        as->segCount++;
    }
    
    *ret = as;
    return 0;
    
failure:
    as_destroy(as);
    return ENOMEM;
}

static void clear_tlb(void)
{
	int i, spl;
	struct addrspace *as;

	as = curproc_getas();
	if (as == NULL) {
		return;
	}

	/* Disable interrupts on this CPU while frobbing the TLB. */
	spl = splhigh();

	for (i=0; i<NUM_TLB; i++) {
		tlb_write(TLBHI_INVALID(i), TLBLO_INVALID(), i);
	}

	splx(spl);
}

void
as_activate(void)
{
    clear_tlb();
}

void
as_deactivate(void)
{
    // nothing to do here
}

int
as_define_region(struct addrspace *as, vaddr_t vaddr, size_t sz,
		 int readable, int writeable, int executable)
{
    KASSERT((vaddr & PAGE_FRAME) == vaddr);
    KASSERT(as != 0);
    KASSERT(sz > 0);
    
    if(as->segCount == as->segSize)
    {
        size_t newsize = as->segSize*2;
        struct addrspace_segment** newbuf = kmalloc(sizeof(struct addrspace_segment*) * newsize);
        if(!newbuf)
            return ENOMEM;
        
        for(size_t i = 0; i < as->segCount; ++i)
            newbuf[i] = as->segments[i];
        
        kfree(as->segments);
        as->segments = newbuf;
        as->segSize = newsize;
    }
    
    struct addrspace_segment* seg = kmalloc(sizeof(struct addrspace_segment));
    if(!seg)
        return ENOMEM;
    
    as_initializeSegment(seg);
    seg->vAddr = vaddr;
    seg->nPages = (sz + PAGE_SIZE - 1) / PAGE_SIZE;
    seg->flags = 0;
    if(readable)    seg->flags |= VTBL_READ;
    if(writeable)   seg->flags |= VTBL_WRITE;
    if(executable)  seg->flags |= VTBL_EXEC;
    
    vaddr_t tmp = vaddr;
    vaddr_t result = doPhysicalPageAllocation( seg->nPages, 1, as->vPageTable, &tmp, seg->flags, 1 );
    if(result != vaddr)
    {
        as_destroySegment( as->vPageTable, seg, 1 );
        return ENOMEM;
    }
    
    as->segments[as->segCount] = seg;
    as->segCount++;
    return 0;
}

int
as_prepare_load(struct addrspace *as)
{
    KASSERT(as != 0);
    clear_tlb();
    as->isLoading = 1;
    return 0;
}

int
as_complete_load(struct addrspace *as)
{
    KASSERT(as != 0);
    clear_tlb();
    as->isLoading = 0;
    return 0;
}

int
as_define_stack(struct addrspace *as, vaddr_t *stackptr)
{
    KASSERT(as);
    KASSERT(as->stackSeg.nPages == 0);
    
    as->stackSeg.flags = VTBL_READ | VTBL_WRITE;
    as->stackSeg.vAddr = doPhysicalPageAllocation( STACKPAGECOUNT, 1, as->vPageTable, &as->nextVAddr, as->stackSeg.flags, 0 );
    if(!as->stackSeg.vAddr)
        return ENOMEM;
    as->stackSeg.nPages = STACKPAGECOUNT;
    
    *stackptr = as->stackSeg.vAddr + (as->stackSeg.nPages * PAGE_SIZE);
    return 0;
}
<|MERGE_RESOLUTION|>--- conflicted
+++ resolved
@@ -163,12 +163,8 @@
     KASSERT(pagetable != 0);
     vaddr_t* tbl = (vaddr_t*)(pagetable);
     
-<<<<<<< HEAD
     vmLock();
-    for(int i = 0; i < NUMPAGES_PER_TABLE; ++i)
-=======
     for(size_t i = 0; i < NUMPAGES_PER_TABLE; ++i)
->>>>>>> 2aa1d2a4
     {
         if(tbl[i])
             freeDirectMemPageByAddr( tbl[i] );
